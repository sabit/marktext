<<<<<<< HEAD
## 0.16.0

**:warning:Breaking Changes:**

- Temporary disabled hardware acceleration (GPU) on Linux with Wayland due to rendering issues with the frameless window.

**:cactus:Feature**

- Added experimental spellchecker (#1424)
- Allow custom fonts in settings via font family picker (#1107)
- Allow cycle through tabs via shortcuts (#1124)
- Allow to close tabs by mouse middle click (#1266)
- Added export and print options (#1511)
- Added Windows jump list entries (#1503)
- Added file encoding support (#1438)
- Added support for TOML and JSON front matter (#1402)
- Added menu for tabs by @kenyx89 (#1434)
- Feat: Support inline image and small image (#1094)
- Feature: github uploader can customize branch (#1328)
- Search image by unsplash (#1333)
- Feature: resize image and toggle inline and block image (#1335)
- Feature: parse page title when paste a link (#1344)
- Feature: add link tools: unlink and jump (#1357)
- Feature: support GFM auto link and auto link extension (#1421)
- Support RegExp search and replace in file edit. (#1422)
- Feature: support markdown extension superscript and subscript (#1531)
- Feature: CTRL/CMD+SHIFT+F opens sidebar and focuses on "search in folder" (#1311)
- Feature: add highlight menu item (#1532)
- Support footnote (#193, #1568)

**:butterfly:Optimization**

- Added loading animation during startup
- Added alt accelerator on Linux and Windows (#1254)
- Added per-tab notifications for file changes
- Optimized package size and startup time
- Prevent parse a url as link (#1301)
- Add loading page when init app (#1303)
- Search input now searches on keypress @Illyism (#1306)
- Search shows open folder warning, no results text and errors @Illyism (#1312)
- Reordered font settings to show editor and source-code font settings at the top. (#1204)
- Add whether to trim the beginning and end empty line of code block, add setting option, the default value is trim the empty line. (#1378)
- Optimization of code block (#1445) 
- Optimization of table block (#1456)
- Add tooltip to format tool bar (#1516) 

**:beetle:Bug fix**

- Fixed recommend title exception when heading contains spaces only (#1281)
- Fixed main process exception (#1284)
- Fixed application freeze when using PageDown/PageUp in special cases (#655)
- Fixed HTML paste handler (#1271)
- Fixed save all tab order (#1349)
- Fixed additional page that may was added due to padding (#1480)
- Fixed recently directories (#1486)
- Fixed invalid screen area on Windows (#1474)
- Fixed UTF-BOM file loading issue (#1438)
- Fixed multiple potential issues with menu entries (#1437)
- Fixed display issues with long text in source-code editor (#1427)
- Fixed issue that `keybindings.json` was not respected (#1406)
- Fixed settings checkbox width by @mdogadailo (#1471)
- Fixed line transformer and tooltip arrow style by @mdogadailo (#1441, #1443)
- Fixed HTML `pre` tag style in preview editor by @mdogadailo (#1441, #1443)
- Fixed vega-lite render error (#1295)
- Fixed correct url when there are pair brackets in link url or image src (#1308)
- Fixed update paragraph menu item `task list` error (#1331)
- Fixed #1299 add system emoji fallback fonts (#1348)
- Numbered list styles change when exporting PDF (#1145)
- Fixed error with text input (#1324)
- Fixed delete unintended content when <> exists (#1336, #1366)
- Fixed new check list items are already checked (#1267)
- Fixed the last empty line in code block disappear (#1265)
- Fixed linked images are not rendered (#1297)
- Fixed checkbox text not aligned with box (#1135)
- Fixed XSS security vulnerability when parsing inline HTML (#1390)
- Exception when deleting code block identifier (#1231)
- Fixed sidebar overflow due to opened files (#1391)
- Fixed sometimes the table of contents is not cleared after the document is closed (#1249)
- GitHub image uploader cannot be set as default uploader (#1247)
- Fixed Side bar show `html` and `pdf` files when add new `html`, `pdf` files to opened folder (#1401)
- Fixed image is missing if change to source code mode (#1337)
- Fix: #1061 no need to auto pair in inline code (#1423)
- Fix: #1218 backspace error in table cell (#1425)
- Fixed unable to open markdown file by command line (#1429)
- Fix: #1418 Set file watch option usePolling to true on macOS (#1430)
- Fix the download section anchor @heytitle (#1440)
- Fix: wrap long lines and a little bit of padding for pre element (#1470)
- Regression: math block edit and preview box (#982)
- Cannot reach first line of code block (#1460)
- Failure when writing HTML in preview editor (#1464)
- Backspace key error when cursor at the beginning of header (#1509)
- Fix some grammar or spelling errors (#1524)
- Content is still editable when dialog is shown (#1489)
- Fixed error: Cannot read property 'webContents' of undefined (#1508)
- Document can't be exported when inline formulas are in other blocks than paragraph (#1522)
- Wrong task-list item alignment (#1540)
=======
## 0.15.1

v0.15.1 is an unplanned release to fix a XSS security vulnerability.

**:beetle:Bug fix**

- **Fixed a XSS security vulnerability when parsing inline HTML (#1390)**
- Fixed portable mode detection if current working directory don't match the application directory (#1382)
- Fixed exception in main process due to file watcher (#1284)
- Added emoji fallback fonts for macOS and Windows too (#1299)
- Fixed RegEx for recommend title (#1128)
>>>>>>> 517fe37c

## 0.15.0

**:warning:Breaking Changes:**

- `preference.md` is deprecated and no longer supported. Please use the GUI.
- Removed portable Windows executable. NSIS installer can now be used to install per-user (without administrator privileges) or machine wide.
- Added portable zip archive for both x86 and x64 Windows.
- Changed `viewToggleFullScreen` and `windowCloseWindow` key bindings to `windowToggleFullScreen` and `fileCloseWindow`.
- Removed `viewChangeFont` key binding.
- Mark Text is now single-instance application on Linux and Windows too.

**:cactus:Feature**

- feat: add underline format (#946)
- Added GUI settings (#1028)
- The cursor jump to the end of format or to the next brackets when press `tab`(#976)
- Tab drag & drop inside the window
- add tab scrolling and drag&drop (#953)
- Support to replace the root folder in a window
- Second-instance files and directories via command-line are opened in the best window
- Mark Text can use a default directory that is automatically opened during startup (#711)
- New CLI flags: `--disable-gpu`, `-n,--new-window` and `--user-data-dir`
- Find in files use ripgrep as searcher.
- You can know automatically save your document after a predefined intervall.
- feat: support prism language alias (#1031)
- Allow to set editor line width ~~and window zoom~~ (disabled due #1225) (#1092)
- feat: add click delete url to clipboard when upload image to SMMS (#1173)

**:butterfly:Optimization**

- optimization of cursor, and fix some cursor related issues (#963)
- Rewrite `select all` when press `CtrlOrCmd + A` (#937)
- Set the cursor at the end of `#` in header when press arrow down to jump to the next paragraph.(#978)
- Improved startup time
- Replace empty untitled tabs (#830)
- Editor window is shown immediately while loading
- Adjust titlebar title when using native window to not show a duplicate title
- Added `Noto Color Emoji` as default emoji fallback font on Linux to display emojis properly.
- feat: add two event focus and blur of muya (#1039)
- opti: add katex css only when there is math fomular in export html (#1038)
- Refactor inline image to support paste/drop image (#1028)
- opti: insert last paragraph when the last block is table, code block or no-empty paragraph (#1069)
- Opti: update TOC if needed (#1088)
- feat: scroll to cursor when switch between tabs (#1089)
- add: auto save with delay (#1093)
- Opt-in uploader services and add legal notices (#1113)
- Add ripgrep as find in files backend (#1086)

**:beetle:Bug fix**

- Fixed some CommonMark failed examples and add test cases (#943)
- fix: #921 reference link render error (#947)
- fix: #926 summary element can not be click (#948)
- fix: #870 list parse error (#964)
- Fixed some bugs after press `backspace` (#934, #938)
- Changed `inline math` vertical align to `top` (#977)
- Prevent to open the same file twice, instead select the existing tab (#878)
- Fixed some minor filesystem watcher issues
- Fixed rename filesystem watcher bug which lead to multiple issues because the parent directory was watched after deleting a file on Linux using `rename`
- Fixed incorrect file content after a watched file was edited externally (#1043)
- fix: toc content vanish bug (#1021)
- fix paragraph turn into list bug (#1025)
- fix: #1018 paste error when the lastblock is html block (#1042)
- fix: parse inline syntax error (#1072)
- fix: insert image by image uploader, but can not copy and paste, because it is render the local url (#1070)
- Fix: #1045 can not select all content in source code mode (#1085)
- fix: TOC level error (#1087)
- fix watcher out of range exception (#1095)
- Opti: image icon style (#1098)
- delete image triggers muya change (#1125)

**:warning:Breaking Development Changes:**

- Environment variable `MARKTEXT_IS_OFFICIAL_RELEASE` is now `MARKTEXT_IS_STABLE`
- Renamed npm script `build:dir` to `build:bin`

### 0.14.0

This update **fixes a XSS security vulnerability** when exporting a document.

**:warning:Breaking Changes:**

- Minimum supported macOS version is 10.10 (Yosemite)
- Remove `lightColor` and `darkColor` in user preference (color change in view menu does not work any, and will remove when add custom theme.)
- We recommend user not use block element in paragraph, please use block element in html block.

*Not Recommended*

```md
foo<section>bar</section>zar
```

*Recommended*

```md
<div>
  foo
  <section>
    bar
  </section>
  zar
</div>
```

**:cactus:Feature**

- Improve exception and error handling
- Support for user-defined titlebar style
- Support to open files in a new tab instead a new window (#574)
- Add inline math to format menu and float box (#649)
- GTK integration (#690)
- Add recently used directories to recently opened files (#643)
- Making images display smaller (#659)
- Open local markdown file when you click on it in another tab (#359)
- Clicking a link should open it in the browser (#425)
- Support maxOS `dark mode`, when you change `mode dark or light` in system, Mark Text will change its theme.
- Add new themes: Ulysses Light, Graphite Light, Material Dark and One Dark.
- Watch file changed in tabs and show a notice(autoSave is `false`) or update the file(autoSave is `true`)
- Support input inline Ruby charactors as raw html (#257)
- Added unsaved tab indicator
- Add front Menu by click the front menu icon (#875)
- Support diagram: [flowchart](https://github.com/adrai/flowchart.js), [vega-lite](https://github.com/vega/vega-lite), [mermaid](https://github.com/knsv/mermaid), [sequence](https://github.com/bramp/js-sequence-diagrams) (#914)
- Support create indent code block in preview mode.(#920)

**:butterfly:Optimization**

- Respect existing image title if no source is specified (#562)
- Separate font and font size for code blocks and source code mode (#373, #467)
- Opened files and opened directories/files can now be folded (#475, #602)
- You can now hide the quick insert hint (#621)
- Adjusted quote inline math color (#592)
- Fix inline math text align (#593)
- Added MIME type to Linux desktop file
- What is the character and number of left-top? (#666)
- Inserting Codeblock should automatically set cursor into language field (#684)
- Upstream: prismjs highlighting issues (#709)
- Improvements for "Open Recent" (#616)
- Make table of contents in sidebar collapsible (#404)
- Hide titlebar control buttons in custom titlebar style
- Corrected hamburger menu offset
- Optimization of inline html displa, now you can nest other inline syntax in inline html(#849)
- Use CmdOrCtrl + C/V to copy rich text to `word`(Windows) or `page`(macOS) (#885)

**:beetle:Bug fix**

- Fix dark preview box background color (#587)
- Use white PDF background color (#583)
- Fix document printing
- Restore default Mark Text style after exporting/printing
- Prevent enter key as language identifier (#569)
- Allow pasting text into the code block language text-box (#553)
- Fixed a crash when opening a directory with an unknown file extension
- Fixed an issue with `Save all` and `Delete all` buttons in the side bar
- Fixed exception when exporting a code block (#591)
- Fixed recommended filename
- Fixed multiple sidebar issues
- Fixed wrong font and theme when opening a directory (#696)
- Switching to another tab will now work in source-code mode too (#606)
- Fixed forced line break in a list is display wrong. (#672)
- Relative images are broken after exporting (#678)
- Unable to paste text in table cell(#670)
- Wrong padding when copy loose list to tight list(#706)
- Display Autocompletion in inline math(#673)
- Unable to export a document when the language identifier is undefined(#591)
- Incorrect rendering of pipe in code block within table(#660)
- Using extended code identifiers breaks code blocks (#697)
- Renderer exception when pasting text with new line(s) into a heading (#671)
- Fatal error when a directory is removed (#661)
- Wrong font and theme when opening file/directory (#696)
- Automatically wrap code block lines when printing or exporting as PDF (#710)
- Can't change tab in source code mode (#606)
- Minor checkbox list bug (#576)
- A hard line break followed by a list doesn't work in preview mode (#708)
- Ctrl + X (#622)
- Exception when removing a code block in a specific case (#568)
- List items are always copied as loose list (#705)
- Runtime bug when insert order list by quick insert (#760)
- Image inside HTML is not loaded (#754)
- No space around copy-pasted links (#752)
- Relative image reference in HTML is broken (#782)
- Selection cannot be cancelled by up / down keys (#630)
- Cannot create table while in typewriter mode (#679)
- Emojis don't work properly (#769)
- Fixed multiple parser issues (update marked.js to v0.6.1)
- Fixed nest math block issue (#586)
- Can't make a comma-separated list of dollar ($) amounts (#740)
- Fixed [...] is displayed in gray and orange (#432)
- Fixed an issue that relative images are not loaded after closing a tab
- Add symbolic link support
- Fixed bug when combine pre list and next list into one when inline update #707
- Fix renderer error when selection in sidebar (#625)
- Fixed list parse error [more info](https://github.com/marktext/marktext/issues/831#issuecomment-477719256)
- Fixed source code mode tab switching
- Fixed source code mode to preview switching
- Mark Text didn't remove highlight when I delete the markdown symbol like * or `. (#893)
- After delete ``` at the beginning to paragraph by backspace, then type other text foo, the color will be strange, if you type 1. bar. error happened. (#892)
- Fix highlight error in code block (#545 #890)
- Fix files sorting in folder (#438)

### 0.13.65

**:butterfly:Optimization**

- Show tab bar when opening a new tab
- Use default bold (`CmdOrCtrl+B`) and italics (`CmdOrCtrl+I`) key binding (#346)
- Don't show save dialog for an empty document (#422)
- Sidebar and tab redesign
- Calculate artifact checksum after uploading (#566)
- Use `CmdOrCltr+Enter` to add table row bellow.

**:beetle:Bug fix**

- fix: #451 empty list item error
- fix: #522 paste bug when paste into empty line
- fix: #521
- fix: #534
- fix: #535 Application menu is not updated when switching windows
- fix #216 and #311 key binding issues on Linux and Windows
- fix #546 paste issue in table
- fix: Blank document was always encoded as `LF`
- fix: #541

### 0.13.50

**:cactus:Feature**

- (#421) Add experiment function RTL support (#439)
- feat: #487 Show filename while hovering over marktext file on dock
- feat: export files in file menu
- feat: drag to import
- feat: quick insert paragraph
- feat: inline format float box
- feat: import files: TEX\ WIKI\ DOCX etc
- feat: portable Windows application (#369)
- feat: support search and replace in code block
- feat: support GFM diff in code block
- feat: suppoet quick input html in html block, eg: input div, press `tab` will auto input \<div\><\/div>

**:butterfly:Optimization**

- Update linux documentation and remove snappy build (#381)
- Update Japanese Document Latest Release Update.
- add alfred workflow into readme (#394)
- French translation of README.md (#398)
- optimization: add gauss blur effect when open a modal (#407)
- Improvement math preview styles (#419) (#424)
- Turkish language translation for README.md (#427)
- Improvement: #414 Add functional bracket auto-completion (#428)
- feature: vscode debug config support (#446)
- Exclude hard-line-break from printing. (#454)
- export styled HTML with heading id's (#460)
- opti: #485 Open Project command. Maybe rename to Open folder
- Added Spanish translation (#499)
- feat: add tooltip to editor
- opti: #429 Support DataURL images (#480)
- opti: rewrite image picker
- opti: notify the user about the deletion url of the uploaded image
- rewrite code block, html block, math block, front matter

**:beetle:Bug fix**

- fix download url in docs. (#379)
- fix: #371 wrong paste behavior
- fix: #380 wrong action of list shortcut
- bugfix: inline math style error in list item (#405)
- bugfix: #406 relative image path not display (#411)
- bugfix: #400 (#410)
- fix: wrong mouse click position #416 (#423)
- fix: title bar resizing in north direction (#455)
- fix: #441 #451 empty list item has no paragraph (#456)
- fix: task list item centering (#457)
- fix: #402 table of contents sidebar scroll bug (#461)
- fix: recommend filename can be empty (#462)
- Formatting cleanups (#463)
- Arrow key up/down navigation in a table (#470)
- fix: #481 add missing dot to parser markdown files only (#483)
- fix: YAML frontmatter duplicates a new line on each opening of the file #494
- fix(#431): broken math expression
- fix(#434): no need to auto pair in math block
- fix(#450) style error when render inline math
- fix: #399 #476 #490 math render with style miss
- fix: #393

### 0.12.25

**:cactus:Feature**

**:butterfly:Optimization**

- optimization: #361 easy sidebar toggle (#368)

**:beetle:Bug fix**

- fix: #348 do not export tabs and sidebar when export PDF
- bugfix: #360 No page breaks in PDF export
- bugfix: #167 #357 #344
- fix: #343 Inconsistent color scheme in source code mode (#363)

### 0.12.20

**:cactus:Feature**

- feature: file list in side bar: tree view and list view. #71
- feature: search in project in side bar.
- feature: table of content of the current edit file.
- feature: copy table from Number(MacOs App)
- feature: new file, new directory, copy, cut, paste, rename, remove to trash in side bar.
- feature: save all the opened files and close all the opened files.
- feature: Support reference link. #297
- feature: Support reference image.
- feature: copy table in context menu (#331)
- feature: feedback via twitter
- feature: can use delete key now, #301

**:butterfly:Optimization**

- optimization: rewirte table picker use popper
- optimization: add animation to checkbox when clicked
- Bundle desktop files and resources (#336)
- Rewrite notification (#337)

**:beetle:Bug fix**

- fix: can not copy full link #312
- fix: can not export table markdown #313
- bugfix: #328 source code mode shortcut not work (#332)
- bugfix: copy paste title delete text #321 (#333)
- fix: text cursor skip lines in paragraph #330

### 0.11.42

**:cactus:Feature**

- feature: add editorFont setting in user preference. (#175) - Anderson
- feature: line break, support event and import and export markdown - Jocs
- feature: unindent list item - Jocs
- feature: Support for CRLF and LF line endings
- feature: Click filename to `rename` or `save` in title bar(**macOS ONLY**).
- feature: Support YAML Front Matter
- feature: Support `setext` heading but the default heading style is `atx`
- feature: User list item marker setting in preference file.
- feature: Select text from selected table (cell) only if you press Ctrl+A
- feature: Support Multiple lines math #242
- feature: Support context menu: `copy`, `cut`, `paste`, `insert paragraph`, `edit table rows and columns` #169

**:butterfly:Optimization**

- ATX headings strictly follow the GFM Spec #177 - Jocs
- no need to auto pair when * is to open a list item - Jocs
- optimization: add sticky to block html tag - Jocs
- Add Japanese readme (#191) - Neetshin
- Disable update menu for snap and not supported packages (#196) - Felix Häusler
- Check whether window size is larger than screen size (#192) - Felix Häusler
- Add fallback editor font family (#209) - Felix Häusler
- Use `partialRender` instead of `render` when render the file, this will speed up the render phase.
- optimization: reduce the width of scroll bar in float box.
- Smaller scrollbars and hover color (#245)
- update electron to v2.0.2 [SECURITY]
- Add support for tab indentation (#125)

**:beetle:Bug fix**

- fix: #94 history error
- fix: #213 style error when render math
- fix: the error 'Cannot read property 'forEach' of undefined' (#178) - 鸿则
- fix: Change Source Code Mode Accelerator (#180) - Mice
- fix: #153 Double space between tasklist checkbox and text - Jocs
- fix: #198 navigation in table
- fix: #190 Delete user settings on uninstall (NSIS) (#203) - Felix Häusler
- fix: html block style error when active - Jocs
- fix: PDF Export is contacted by LaTeX hightlight #194
- fix: Table inside a list is not supported #202
- fix: Cannot open file when window is started maximized or in full-screen mode #217
- fix: #243 (#260)
- fix: #232 (#259)
- fix: #251
- fix: #248 dark background disappears when export PDF (#252)
- fix: #231 cut not work in code block
- fix: #274 can not selection codes in code block when the cursor is outside of code block.
- fix: frameless window drag
- fix: #79 detect image type by mime type

### 0.10.21

**:notebook_with_decorative_cover:​Note**

You need uninstall the old version of Mark Text before install version 0.10.21, because we changed the AppId when build.

**:cactus:Feature**

- block html #110
- raw html #110
- you can now indent list items with tab key
- auto pair `markdown syntax`, `quote`, `bracket`
- ability to insert an empty line between elements #33
- recently used documents on Linux and Windows (#139)

**:butterfly:Optimization**

- Update third-party packages to the latest version
- Use HTTPS instead of HTTP (#158)
- Add Polish readme (#154)
- Optimization: sanitize html to avoid XSS attack #127 (#132)

**:beetle:Bug fix**

- fix: update outdated preferences on startup #100
- fix: reset modification indicator after successfully saved changes
- fix: disable tab focus
- fix: strong and em parse error #116
- fix horizontal line style #120
- fix user preferences #122
- fix: style error when export PDF/HTML with hr @Jocs
- fix UTF-8 BOM encoding
- fix: #162 support php language
- fix: #152 emoji error
- fix: #149 can not delete code block content

### 0.9.25

**:cactus:Feature**

- display and inline math support #36
- Image path auto complement #96
- Feature: Toggle loose list item in paragraph menu #103
- Add loose and tight list compatibility #74

**:butterfly:Optimization**

- adjust lineHeight and fontSize in typewriter mode
- optimization of output unstylish html @fxha
-  Use 'fuzzaldrin' to filter language when insert code block
- Optimization: Obey the GFM and optimization of thematic break update. - Jocs
- Optimization: More than six # characters is not a heading So we don't need to highlight `#` - Jocs
- Optimization: A closing sequence of # characters is optional when write ATX heading - Jocs
- Optimization: watch image path change and rebuild the cache - Jocs
- Update: update vue and snabbdom to the latest version - Jocs
- Optimization: Use 'fuzzaldrin' to filter language when insert code block - Jocs
- Update travis-ci (#92) - Felix Häusler

**:beetle:Bug fix**

- fix: #81
- fix: #55
- fix: #63
- fix: crash on first launch due missing directory (#78, #90, #93)
- fix: #101
- Bugfix: #112 - Jocs
- Bugfix: can not empty the content in source code mode #105 - Jocs
- Bugfix: #107
- fix: #88 (#108) - Felix Häusler
- Allow exiting full screen with maximize button on windows (#109) - Felix Häusler
- Bugfix: Caret can not move right when it's at the end of math format. #101 - Jocs


### 0.8.12

**:cactus:Feature**

- Add user preferences in `Mark Text menu`, the shoutcut is `CmdorCtrl + ,`, you can set the default `theme` and `autoSave`.
- Add `autoSave` to `file menu`, the default value is in `preferences.md` which you can open in `Mark Text menu`. #45
- Add drag and drop to open Markdown file with Mark Text @fxha
- User setting: fontSize, lineHeight, color in realtime mode.
- Move your file to other folder @DXXL
- Rename filename

**:butterfly:Optimization**

- Theme can be saved in user preferences now #16
- Custom About dialog @fxha

**:beetle:Bug fix**

- fix: prevent open image or file directly when drag and drop over Mark Text #42
- fix: set theme to all the open window not just the active one.
- fix: set correct application menu offset on windows #44
- fix: Missing preferences menu in Linux and Windows. @fxha

### 0.7.17

**Features**

1. Check for updates..., and auto update when update available.(Still need signature...:cry:)

2. Insert Image: ( In edit menu )

   - absolute path

   - relative path

   - Upload Image to cloud

3. Add file icons to languages when create code block or change language in code block.

**Bug fix**

1. It's hard to focus the input in code fence.

2. When input the language in code block, click the language item will not cause hide the float box.

3. other bugs in code block.

4. Windows user can not use open with feature.

5. The menu disapear in Linux sysyem.

6. Fix the bug that the language highlight disapear when open markdown file with code block

7. remove the symbol in output styled html. #41

8. escape the raw Markdown when open the markdown file. #37

**Optimization**

1. allow user to change install directory on windows.

2. Show notification when output HTML and PDF successfully.

3. update css-tree to latest version.

4. Add lineWrapping is true to codeMirror config

### 0.6.14

**Features**

- Add **dark** theme and **light** theme in both realtime preview mode and source code mode.

- Insert `doutu` into the document, use CMD + / to open the panel.

**Optimization**

- Customize the scroll bar background color and thumb color.

- Add collection of doutu.

- Add History search word of doutu.

**Bug fix**

- Fix bug when search key in code block will cause the search input lose focus.

- Fix the bug the editor will lose cursor after input Chinese.

### 0.5.2

**Features**

- Add Typewriter Mode, The current line will always in the center of the document. If you change the current line, it will be auto scroll to the new line.

- Add Focus Mode, the current paragraph's will be focused.

- Add Dark theme, Light theme.

**Optimization**

- Optimize the display of path name and file name in title bar.

- Eidtor will auto scroll to the highlight word when click Find Prev or Find Next.

**Bug fix**

- Set back the cursor when mode change between source code mode and normal mode

### 0.4.0

**Feature**

- Search value in document, Use **FIND PREV** and **FIND NEXT** to selection previous one or next one.

  Add animation of highlight word.

  Auto focus the search input when open search panel.

  close the search panel will auto selection the last highlight word by ESC button.

- Replace value

  Replace All

  Replace one and auto highlight the next word.

**Bug fix**

- fix the bug that click at the edge of code block will caused the code block does not be focused.

**Optimization**

- Optimize the display of word count in title bar. we also delete the background color of title bar to make it more concise.

- Customize the style of checkbox in Task List Item.

- Change the display of Insert Table dialog.

### 0.3.0

**Features**

- Export PDF

**Bug fix**

- fix the bug that editor can only print the first page.<|MERGE_RESOLUTION|>--- conflicted
+++ resolved
@@ -1,4 +1,3 @@
-<<<<<<< HEAD
 ## 0.16.0
 
 **:warning:Breaking Changes:**
@@ -95,7 +94,7 @@
 - Fixed error: Cannot read property 'webContents' of undefined (#1508)
 - Document can't be exported when inline formulas are in other blocks than paragraph (#1522)
 - Wrong task-list item alignment (#1540)
-=======
+
 ## 0.15.1
 
 v0.15.1 is an unplanned release to fix a XSS security vulnerability.
@@ -107,7 +106,6 @@
 - Fixed exception in main process due to file watcher (#1284)
 - Added emoji fallback fonts for macOS and Windows too (#1299)
 - Fixed RegEx for recommend title (#1128)
->>>>>>> 517fe37c
 
 ## 0.15.0
 
